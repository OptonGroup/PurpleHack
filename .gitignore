/venv
.env
<<<<<<< HEAD
.venv
/data
/psx
/tasks/Arenadata/telecom100k/*
*/clients
tasks/Arenadata/clients/*
*__pycache__*
*venv*
=======
.venv
>>>>>>> 2d1dc9c3
<|MERGE_RESOLUTION|>--- conflicted
+++ resolved
@@ -1,6 +1,6 @@
 /venv
 .env
-<<<<<<< HEAD
+
 .venv
 /data
 /psx
@@ -8,7 +8,4 @@
 */clients
 tasks/Arenadata/clients/*
 *__pycache__*
-*venv*
-=======
-.venv
->>>>>>> 2d1dc9c3
+*venv*